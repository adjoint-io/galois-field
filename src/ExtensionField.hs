--- conflicted
+++ resolved
@@ -8,17 +8,9 @@
   ) where
 
 import Protolude
-<<<<<<< HEAD
-import Test.QuickCheck (Arbitrary, arbitrary, choose, sized)
+import Test.QuickCheck (Arbitrary(..), choose, sized)
 import GaloisField (GaloisField(..))
 import PolynomialRing (Polynomial(..), polyDiv, polyInv, toPoly, degree)
-=======
-
-import Test.Tasty.QuickCheck (Arbitrary(..), choose, sized)
-
-import GaloisField (GaloisField(..))
-import PolynomialRing (Polynomial(..), degree, polyDiv, polyInv, toPoly)
->>>>>>> 18b459ab
 
 -- | Extension fields @GF(p^q)[X]/<f(X)>@ for @p@ prime, @q@ positive, and
 -- @f(X)@ irreducible monic in @GF(p^q)[X]@
@@ -81,12 +73,4 @@
 -- | Descend variable tower
 t :: Polynomial k -> Polynomial (ExtensionField k im)
 t = X . return . EF
-{-# INLINE t #-}
-
-
-instance (Arbitrary k, GaloisField k, IrreducibleMonic k ps)
-  => Arbitrary (ExtensionField k ps) where
-  arbitrary = fromList <$> sized (const poly)
-    where
-      poly = choose (1, degree (split (witness :: (k, ps))) - 1)
-        >>= mapM (const arbitrary) . enumFromTo 1+{-# INLINE t #-}