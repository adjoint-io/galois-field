module ExtensionField
  ( ExtensionField
  , IrreducibleMonic(..)
  , fromField
  , fromList
  , t
  , x
  ) where

import Protolude

import Control.Monad.Random (Random(..), getRandom)
import Test.Tasty.QuickCheck (Arbitrary(..), vector)
import Text.PrettyPrint.Leijen.Text (Pretty(..))

import GaloisField (GaloisField(..))
import PolynomialRing (Polynomial(..), cut, polyInv, polyMul, polyQR)

-- | Irreducible monic splitting polynomial of extension field
class IrreducibleMonic k im where
  {-# MINIMAL split #-}
  split :: ExtensionField k im -> Polynomial k -- ^ Splitting polynomial

-- | Extension fields @GF(p^q)[X]/<f(X)>@ for @p@ prime, @q@ positive, and
-- @f(X)@ irreducible monic in @GF(p^q)[X]@
newtype ExtensionField k im = EF (Polynomial k)
  deriving (Eq, Generic, NFData, Show)

-- | Extension fields are arbitrary
instance (Arbitrary k, GaloisField k, IrreducibleMonic k im)
  => Arbitrary (ExtensionField k im) where
  arbitrary = fromList <$> vector (length xs - 1)
    where
      X xs = split (witness :: ExtensionField k im)

-- | Extension fields are fields
instance (GaloisField k, IrreducibleMonic k im)
  => Fractional (ExtensionField k im) where
  recip y@(EF (X ys)) = case polyInv ys xs of
    Just zs -> EF (X zs)
    _       -> panic "no multiplicative inverse."
    where
      X xs = split y
  {-# INLINE recip #-}
  fromRational (y:%z) = fromInteger y / fromInteger z
  {-# INLINABLE fromRational #-}

-- | Extension fields are Galois fields
instance (GaloisField k, IrreducibleMonic k im)
  => GaloisField (ExtensionField k im) where
  char          = const (char (witness :: k))
  {-# INLINE char #-}
<<<<<<< HEAD
  deg y         = deg (witness :: k) * length xs - 1
=======
  deg y         = deg (witness :: k) * (length xs - 1)
>>>>>>> f241f124
    where
      X xs = split y
  {-# INLINE deg #-}
  pow y@(EF (X ys)) n
    | n < 0     = pow (recip y) (-n)
    | otherwise = EF (X (pow' [1] ys n))
    where
      X xs = split y
      mul = (.) (snd . flip polyQR xs) . polyMul
      pow' ws zs m
        | m == 0    = ws
        | m == 1    = mul ws zs
        | even m    = pow' ws (mul zs zs) (div m 2)
        | otherwise = pow' (mul ws zs) (mul zs zs) (div m 2)
  {-# INLINE pow #-}
  rnd           = getRandom
  {-# INLINE rnd #-}

-- | Extension fields are rings
instance (GaloisField k, IrreducibleMonic k im)
  => Num (ExtensionField k im) where
  EF y + EF z               = EF (y + z)
  {-# INLINE (+) #-}
  y@(EF (X ys)) * EF (X zs) = EF (X (snd (polyQR (polyMul ys zs) xs)))
    where
      X xs = split y
  {-# INLINE (*) #-}
  EF y - EF z               = EF (y - z)
  {-# INLINE (-) #-}
  negate (EF y)             = EF (-y)
  {-# INLINE negate #-}
  fromInteger               = EF . fromInteger
  {-# INLINABLE fromInteger #-}
  abs                       = panic "not implemented."
  signum                    = panic "not implemented."

-- | Extension fields are pretty
instance (GaloisField k, IrreducibleMonic k im)
  => Pretty (ExtensionField k im) where
  pretty (EF y) = pretty y

-- | Extension fields are random
instance (GaloisField k, IrreducibleMonic k im)
  => Random (ExtensionField k im) where
  random  = first (EF . X . cut) . unfold (length xs - 1) []
    where
      X xs = split (witness :: ExtensionField k im)
      unfold n ys g = if n <= 0 then (ys, g) else
        let (y, g') = random g in unfold (n - 1) (y : ys) g'
  randomR = panic "not implemented."

-- | List from field
fromField :: ExtensionField k im -> [k]
fromField (EF (X xs)) = xs
{-# INLINABLE fromField #-}

-- | Field from list
fromList :: forall k im . (GaloisField k, IrreducibleMonic k im)
  => [k] -> ExtensionField k im
fromList = EF . X . snd . flip polyQR xs . cut
  where
    X xs = split (witness :: ExtensionField k im)
{-# INLINABLE fromList #-}

-- | Current indeterminate variable
x :: GaloisField k => Polynomial k
x = X [0, 1]
{-# INLINE x #-}

-- | Descend variable tower
t :: Polynomial k -> Polynomial (ExtensionField k im)
t = X . return . EF
{-# INLINE t #-}<|MERGE_RESOLUTION|>--- conflicted
+++ resolved
@@ -50,11 +50,7 @@
   => GaloisField (ExtensionField k im) where
   char          = const (char (witness :: k))
   {-# INLINE char #-}
-<<<<<<< HEAD
-  deg y         = deg (witness :: k) * length xs - 1
-=======
   deg y         = deg (witness :: k) * (length xs - 1)
->>>>>>> f241f124
     where
       X xs = split y
   {-# INLINE deg #-}
