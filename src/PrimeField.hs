--- conflicted
+++ resolved
@@ -6,11 +6,7 @@
 import Protolude
 
 import GHC.Integer.GMP.Internals (recipModInteger)
-<<<<<<< HEAD
-import Test.QuickCheck (Arbitrary, arbitrary)
-=======
-import Test.Tasty.QuickCheck (Arbitrary(..))
->>>>>>> 18b459ab
+import Test.QuickCheck (Arbitrary(..))
 
 import GaloisField (GaloisField(..))
 
@@ -55,8 +51,4 @@
 -- | Embed to integers
 toInt :: PrimeField p -> Integer
 toInt (PF x) = x
-{-# INLINE toInt #-}
-
-
-instance KnownNat p => Arbitrary (PrimeField p) where
-  arbitrary = fromInteger <$> arbitrary+{-# INLINE toInt #-}