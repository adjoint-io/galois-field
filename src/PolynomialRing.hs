module PolynomialRing
  ( Polynomial(..)
  , cut
  , polyInv
  , polyMul
  , polyQR
  , toPoly
  ) where

import Protolude

import Test.Tasty.QuickCheck (Arbitrary(..))
import Text.PrettyPrint.Leijen.Text (Pretty(..))

import GaloisField (GaloisField(..))

newtype Polynomial k = X [k]
  deriving (Eq, Generic, NFData, Show)

<<<<<<< HEAD
=======
-- | Polynomial rings are arbitrary
instance (Arbitrary k, GaloisField k) => Arbitrary (Polynomial k) where
  arbitrary = toPoly <$> arbitrary

-- | Polynomial rings are rings
>>>>>>> bd7aa406
instance GaloisField k => Num (Polynomial k) where
  X xs + X ys   = X (polyAdd xs ys)
  {-# INLINE (+) #-}
  X xs * X ys   = X (polyMul xs ys)
  {-# INLINE (*) #-}
  X xs - X ys   = X (polySub xs ys)
  {-# INLINE (-) #-}
  negate (X xs) = X (map negate xs)
  {-# INLINE negate #-}
  fromInteger n = X (let m = fromInteger n in if m == 0 then [] else [m])
  {-# INLINABLE fromInteger #-}
  abs           = panic "not implemented."
  signum        = panic "not implemented."

<<<<<<< HEAD
=======
-- | Polynomial rings are pretty
instance GaloisField k => Pretty (Polynomial k) where
  pretty (X xs) = pretty xs

-- | Polynomial addition
>>>>>>> bd7aa406
polyAdd :: GaloisField k => [k] -> [k] -> [k]
polyAdd xs     []     = xs
polyAdd []     ys     = ys
polyAdd (x:xs) (y:ys) = let z  = x + y
                            zs = polyAdd xs ys
                        in if z == 0 && null zs then [] else z : zs
{-# INLINE polyAdd #-}

polyMul :: GaloisField k => [k] -> [k] -> [k]
polyMul _      [] = []
polyMul []     _  = []
polyMul (x:xs) ys = let ws = map (* x) ys
                        zs = polyMul xs ys
                    in if null xs then ws else polyAdd ws (0 : zs)
{-# INLINE polyMul #-}

polySub :: GaloisField k => [k] -> [k] -> [k]
polySub xs     []     = xs
polySub []     ys     = map negate ys
polySub (x:xs) (y:ys) = let z  = x - y
                            zs = polySub xs ys
                        in if z == 0 && null zs then [] else z : zs
{-# INLINE polySub #-}

polyQR :: forall k . GaloisField k => [k] -> [k] -> ([k], [k])
polyQR xs ys = polyGCD ([], xs)
  where
    m :: Int
    m = length ys
    polyGCD :: ([k], [k]) -> ([k], [k])
    polyGCD qr@(qs, rs)
      | n < 0     = qr
      | otherwise = polyGCD (polyAdd qs ts, polySub rs (polyMul ts ys))
      where
        n :: Int
        n = length rs - m
        ts :: [k]
        ts = replicate n 0 ++ [last rs / last ys]
        last :: [k] -> k
        last []     = 0
        last [z]    = z
        last (_:zs) = last zs
{-# INLINE polyQR #-}

polyInv :: forall k . GaloisField k => [k] -> [k] -> Maybe [k]
polyInv [x] _ = Just [recip x]
polyInv xs ps = case extGCD (ps, xs) of
  ([y], (ys, _)) -> Just (map (/ y) ys)
  _              -> Nothing
  where
    extGCD :: ([k], [k]) -> ([k], ([k], [k]))
    extGCD (y, []) = (y, ([], [1]))
    extGCD (y, x)  = (g, (polySub t (polyMul s q), s))
      where
        (q, r)      = polyQR y x
        (g, (s, t)) = extGCD (x, r)
{-# INLINE polyInv #-}

cut :: GaloisField k => [k] -> [k]
cut = reverse . dropWhile (== 0) . reverse
{-# INLINABLE cut #-}

toPoly :: GaloisField k => [k] -> Polynomial k
toPoly = X . cut
{-# INLINABLE toPoly #-}<|MERGE_RESOLUTION|>--- conflicted
+++ resolved
@@ -17,14 +17,9 @@
 newtype Polynomial k = X [k]
   deriving (Eq, Generic, NFData, Show)
 
-<<<<<<< HEAD
-=======
--- | Polynomial rings are arbitrary
 instance (Arbitrary k, GaloisField k) => Arbitrary (Polynomial k) where
   arbitrary = toPoly <$> arbitrary
 
--- | Polynomial rings are rings
->>>>>>> bd7aa406
 instance GaloisField k => Num (Polynomial k) where
   X xs + X ys   = X (polyAdd xs ys)
   {-# INLINE (+) #-}
@@ -39,14 +34,9 @@
   abs           = panic "not implemented."
   signum        = panic "not implemented."
 
-<<<<<<< HEAD
-=======
--- | Polynomial rings are pretty
 instance GaloisField k => Pretty (Polynomial k) where
   pretty (X xs) = pretty xs
 
--- | Polynomial addition
->>>>>>> bd7aa406
 polyAdd :: GaloisField k => [k] -> [k] -> [k]
 polyAdd xs     []     = xs
 polyAdd []     ys     = ys
