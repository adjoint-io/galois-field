module ExtensionFieldTests where

import Protolude

import ExtensionField
import GaloisFieldTests
import PrimeField
<<<<<<< HEAD
import PrimeFieldTests
=======
>>>>>>> 18b459ab

type F2 = PrimeField 2
data P11; instance IrreducibleMonic F2 P11 where split _ = x^2 + x + 1
test_4 = fieldAxioms (Proxy :: Proxy (ExtensionField F2 P11)) "F4"
data P110; instance IrreducibleMonic F2 P110 where split _ = x^3 + x + 1
test_8 = fieldAxioms (Proxy :: Proxy (ExtensionField F2 P110)) "F8"
data P101; instance IrreducibleMonic F2 P101 where split _ = x^3 + x^2 + 1
test_8' = fieldAxioms (Proxy :: Proxy (ExtensionField F2 P110)) "F8'"

type F3 = PrimeField 3
data P10; instance IrreducibleMonic F3 P10 where split _ = x^2 + 1
test_9 = fieldAxioms (Proxy :: Proxy (ExtensionField F3 P10)) "F9"
data P21; instance IrreducibleMonic F3 P21 where split _ = x^2 + x - 1
test_9' = fieldAxioms (Proxy :: Proxy (ExtensionField F3 P21)) "F9'"
data P22; instance IrreducibleMonic F3 P22 where split _ = x^2 - x - 1
test_9'' = fieldAxioms (Proxy :: Proxy (ExtensionField F3 P22)) "F9''"

type FA = PrimeField 2147483647
instance IrreducibleMonic FA P10 where split _ = x^2 + 1
test_A = fieldAxioms (Proxy :: Proxy (ExtensionField FA P10)) "FA2"

type FB = PrimeField 2305843009213693951
instance IrreducibleMonic FB P10 where split _ = x^2 + 1
test_B = fieldAxioms (Proxy :: Proxy (ExtensionField FB P10)) "FB2"

type FC = PrimeField 618970019642690137449562111
instance IrreducibleMonic FC P10 where split _ = x^2 + 1
test_C = fieldAxioms (Proxy :: Proxy (ExtensionField FC P10)) "FC2"

type FD = PrimeField 162259276829213363391578010288127
instance IrreducibleMonic FD P10 where split _ = x^2 + 1
test_D = fieldAxioms (Proxy :: Proxy (ExtensionField FD P10)) "FD2"

type FE = PrimeField 170141183460469231731687303715884105727
instance IrreducibleMonic FE P10 where split _ = x^2 + 1
test_E = fieldAxioms (Proxy :: Proxy (ExtensionField FE P10)) "FE2"

type FV = PrimeField 20988936657440586486151264256610222593863921
instance IrreducibleMonic FV P10 where split _ = x^2 + 1
test_V = fieldAxioms (Proxy :: Proxy (ExtensionField FV P10)) "FV2"

type FX = PrimeField 5210644015679228794060694325390955853335898483908056458352183851018372555735221
instance IrreducibleMonic FX P10 where split _ = x^2 + 1
test_X = fieldAxioms (Proxy :: Proxy (ExtensionField FX P10)) "FX2"

type FZ = PrimeField 741640062627530801524787141901937474059940781097519023905821316144415759504705008092818711693940737
instance IrreducibleMonic FZ P10 where split _ = x^2 + 1
test_Z = fieldAxioms (Proxy :: Proxy (ExtensionField FZ P10)) "FZ2"

type Fq = PrimeField 21888242871839275222246405745257275088696311157297823662689037894645226208583
data Pu
instance IrreducibleMonic Fq Pu where split _ = x^2 + 1
type Fq2 = ExtensionField Fq Pu
test_Fq2 = fieldAxioms (Proxy :: Proxy Fq2) "Fq2"
data Pv
instance IrreducibleMonic Fq2 Pv where split _ = x^3 - (9 + t x)
type Fq6 = ExtensionField Fq2 Pv
test_Fq6 = fieldAxioms (Proxy :: Proxy Fq6) "Fq6"
data Pw
instance IrreducibleMonic Fq6 Pw where split _ = x^2 - t x
type Fq12 = ExtensionField Fq6 Pw
test_Fq12 = fieldAxioms (Proxy :: Proxy Fq12) "Fq12"<|MERGE_RESOLUTION|>--- conflicted
+++ resolved
@@ -5,10 +5,6 @@
 import ExtensionField
 import GaloisFieldTests
 import PrimeField
-<<<<<<< HEAD
-import PrimeFieldTests
-=======
->>>>>>> 18b459ab
 
 type F2 = PrimeField 2
 data P11; instance IrreducibleMonic F2 P11 where split _ = x^2 + x + 1
